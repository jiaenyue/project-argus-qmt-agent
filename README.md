--- conflicted
+++ resolved
@@ -8,7 +8,7 @@
 
 ## Setup and Run
 
-<<<<<<< HEAD
+
 ## 主要功能
 
 本服务通过基于 **FastAPI** 构建的 HTTP(S) API 接口，提供 miniQMT 的核心数据查询功能，主要包括：
@@ -78,22 +78,12 @@
 3.  **导航到项目根目录并运行：**
     ```bash
     python main.py
-=======
-1.  **Install dependencies:**
-    ```bash
-    pip install -r requirements.txt
-    ```
-
-2.  **Run the FastAPI application:**
-    ```bash
-    uvicorn data_agent_service.main:app --reload
->>>>>>> e8d273f2
+
     ```
     这将以自动模式启动服务（首先尝试 MCP Inspector，然后回退到直接模式）。您也可以指定模式：
     *   `python main.py --mode direct` (直接模式)
     *   `python main.py --mode inspector` (MCP Inspector 模式，需要 Node.js 和 npx)
 
-<<<<<<< HEAD
     您应该能看到服务启动的日志信息。
 
 4.  **日志文件:**
@@ -163,9 +153,7 @@
     }
     ```
     *注: 旧版或基于 `xtquantai/server_direct.py` 直接修改的版本可能采用 `{"success": true/false, "data": ..., "error": ...}` 结构。本文档描述的是推荐的 RESTful 风格。请以服务实际提供的 `/docs` 为准。*
-=======
-## API Usage
->>>>>>> e8d273f2
+
 
 ### Get Instrument Detail
 
